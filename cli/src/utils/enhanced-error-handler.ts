import chalk from "chalk";
import { BRAND_COLORS, ICONS, infoBox, statusMessage } from "./branding.js";

/**
 * Enhanced Error Handling System for PoD CLI
 * Provides structured error codes, detailed diagnostics, and helpful suggestions
 */

export enum ErrorCode {
  // Network & Connection Errors (1000-1099)
  NETWORK_CONNECTION_FAILED = 1001,
  NETWORK_TIMEOUT = 1002,
  NETWORK_INVALID_URL = 1003,
  RPC_ENDPOINT_UNREACHABLE = 1004,
  
  // Authentication & Wallet Errors (1100-1199)
  WALLET_NOT_FOUND = 1101,
  WALLET_INVALID_KEYPAIR = 1102,
  WALLET_INSUFFICIENT_FUNDS = 1103,
  WALLET_UNAUTHORIZED = 1104,
  KEYPAIR_FILE_NOT_FOUND = 1105,
  
  // Agent Errors (1200-1299)
  AGENT_NOT_FOUND = 1201,
  AGENT_ALREADY_EXISTS = 1202,
  AGENT_INVALID_CAPABILITIES = 1203,
  AGENT_REGISTRATION_FAILED = 1204,
  AGENT_UPDATE_FAILED = 1205,
  
  // Message Errors (1300-1399)
  MESSAGE_SEND_FAILED = 1301,
  MESSAGE_NOT_FOUND = 1302,
  MESSAGE_INVALID_RECIPIENT = 1303,
  MESSAGE_PAYLOAD_TOO_LARGE = 1304,
  MESSAGE_INVALID_TYPE = 1305,
  
  // Channel Errors (1400-1499)
  CHANNEL_NOT_FOUND = 1401,
  CHANNEL_ALREADY_EXISTS = 1402,
  CHANNEL_ACCESS_DENIED = 1403,
  CHANNEL_FULL = 1404,
  CHANNEL_CREATION_FAILED = 1405,
  
  // Escrow Errors (1500-1599)
  ESCROW_INSUFFICIENT_BALANCE = 1501,
  ESCROW_DEPOSIT_FAILED = 1502,
  ESCROW_WITHDRAWAL_FAILED = 1503,
  ESCROW_NOT_FOUND = 1504,
  
  // Configuration Errors (1600-1699)
  CONFIG_FILE_NOT_FOUND = 1601,
  CONFIG_INVALID_FORMAT = 1602,
  CONFIG_MISSING_REQUIRED_FIELD = 1603,
  CONFIG_WRITE_FAILED = 1604,
  
  // Validation Errors (1700-1799)
  VALIDATION_INVALID_ADDRESS = 1701,
  VALIDATION_INVALID_AMOUNT = 1702,
  VALIDATION_INVALID_INPUT = 1703,
  VALIDATION_MISSING_REQUIRED_PARAM = 1704,
  
  // System Errors (1800-1899)
  SYSTEM_COMMAND_NOT_FOUND = 1801,
  SYSTEM_PERMISSION_DENIED = 1802,
  SYSTEM_DISK_FULL = 1803,
  SYSTEM_UNEXPECTED_ERROR = 1804,
  
  // Program/Contract Errors (1900-1999)
  PROGRAM_NOT_DEPLOYED = 1901,
  PROGRAM_ACCOUNT_NOT_FOUND = 1902,
  PROGRAM_INSTRUCTION_FAILED = 1903,
  PROGRAM_SIMULATION_FAILED = 1904,
}

export interface ErrorDetails {
  code: ErrorCode;
  title: string;
  message: string;
  cause?: string;
  suggestions: string[];
  technicalDetails?: Record<string, any>;
  documentationUrl?: string;
}

export class PodError extends Error {
  public readonly code: ErrorCode;
  public readonly title: string;
  public readonly cause?: string;
  public readonly suggestions: string[];
  public readonly technicalDetails?: Record<string, any>;
  public readonly documentationUrl?: string;

  constructor(details: ErrorDetails) {
    super(details.message);
    this.name = 'PodError';
    this.code = details.code;
    this.title = details.title;
    this.cause = details.cause;
    this.suggestions = details.suggestions;
    this.technicalDetails = details.technicalDetails;
    this.documentationUrl = details.documentationUrl;
  }
}

/**
 * Predefined error templates for common issues
 */
export const ERROR_TEMPLATES: Record<ErrorCode, Omit<ErrorDetails, 'code'>> = {
  [ErrorCode.NETWORK_CONNECTION_FAILED]: {
    title: 'Network Connection Failed',
    message: 'Unable to connect to the Solana network',
    suggestions: [
      'Check your internet connection',
      'Verify the RPC endpoint URL is correct',
      'Try switching to a different network (devnet/mainnet)',
      'Check if the network is experiencing downtime'
    ],
    documentationUrl: 'https://docs.solana.com/cluster/rpc-endpoints'
  },

  [ErrorCode.WALLET_NOT_FOUND]: {
    title: 'Wallet Not Found',
    message: 'No wallet configured or keypair file not found',
    suggestions: [
      'Generate a new keypair with: solana-keygen new',
      'Set your keypair path with: pod config set-keypair <path>',
      'Verify the keypair file exists and is readable'
    ],
    documentationUrl: 'https://docs.solana.com/wallet-guide/cli'
  },

  [ErrorCode.WALLET_INSUFFICIENT_FUNDS]: {
    title: 'Insufficient Funds',
    message: 'Wallet does not have enough SOL for this transaction',
    suggestions: [
      'Check your wallet balance with: pod config wallet-info',
      'For devnet: Get test SOL with: solana airdrop 2',
      'For mainnet: Transfer SOL to your wallet address',
      'Consider reducing the transaction amount'
    ]
  },

  [ErrorCode.AGENT_NOT_FOUND]: {
    title: 'Agent Not Found',
    message: 'The specified agent does not exist on the network',
    suggestions: [
      'Verify the agent address is correct',
      'Check if the agent is registered with: pod agent info <address>',
      'Register a new agent with: pod agent register',
      'List all agents with: pod agent list'
    ]
  },

  [ErrorCode.AGENT_ALREADY_EXISTS]: {
    title: 'Agent Already Exists',
    message: 'An agent is already registered for this wallet',
    suggestions: [
      'Update existing agent with: pod agent update',
      'View current agent with: pod agent info <address>',
      'Use a different wallet for a new agent'
    ]
  },

  [ErrorCode.PROGRAM_NOT_DEPLOYED]: {
    title: 'Program Not Deployed',
    message: 'PoD Protocol program is not deployed on this network',
    suggestions: [
      'Switch to devnet where the program is deployed',
      'Check network status with: pod config get-network',
      'Contact support if program should be available on this network'
    ]
  },

  [ErrorCode.CONFIG_FILE_NOT_FOUND]: {
    title: 'Configuration Not Found',
    message: 'CLI configuration file does not exist',
    suggestions: [
      'Initialize configuration with: pod config init',
      'Set network with: pod config set-network devnet',
      'Set keypair with: pod config set-keypair <path>'
    ]
  },

  [ErrorCode.VALIDATION_INVALID_ADDRESS]: {
    title: 'Invalid Address',
    message: 'The provided address is not a valid Solana public key',
    suggestions: [
      'Ensure address is a 44-character base58 string',
      'Check for typos in the address',
      'Use tab completion if available',
      'Verify the address format: 11111111111111111111111111111111'
    ]
  },

  [ErrorCode.MESSAGE_SEND_FAILED]: {
    title: 'Message Send Failed',
    message: 'Unable to send message to the specified recipient',
    suggestions: [
      'Verify recipient agent exists and is active',
      'Check wallet has sufficient SOL for transaction fees',
      'Ensure message payload is within size limits',
      'Try again in a few moments'
    ]
  },

  [ErrorCode.CHANNEL_NOT_FOUND]: {
    title: 'Channel Not Found',
    message: 'The specified channel does not exist',
    suggestions: [
      'List available channels with: pod channel list',
      'Create a new channel with: pod channel create',
      'Verify the channel name or address is correct'
    ]
  },

  // Add more error templates as needed...
} as const satisfies Record<ErrorCode, Omit<ErrorDetails, 'code'>>;

/**
 * Enhanced error handler with rich formatting and suggestions
 */
export class EnhancedErrorHandler {
  private verbose: boolean = false;
  private debugMode: boolean = false;
  private exitOnError: boolean = true;

<<<<<<< HEAD
=======
  /**
   * Creates an instance of EnhancedErrorHandler.
   * @param {object} [options={}] - Configuration options for the error handler.
   * @param {boolean} [options.verbose=false] - If true, enables verbose error output.
   * @param {boolean} [options.debug=false] - If true, enables debug mode for more detailed error information.
   * @param {boolean} [options.exitOnError=true] - If true, the process will exit upon encountering an error.
   */
>>>>>>> 151f3852
  constructor(options: { verbose?: boolean; debug?: boolean; exitOnError?: boolean } = {}) {
    this.verbose = options.verbose || false;
    this.debugMode = options.debug || false;
    this.exitOnError = options.exitOnError ?? true;
  }


  public handleError(error: PodError | Error): void {
    if (error instanceof PodError) {
      this.displayPodError(error);
    } else {
      this.displayGenericError(error);
    }

    if (this.exitOnError) {
      process.exit(1);
    }
  }

  /**
   * Display a formatted PodError
   */
  private displayPodError(error: PodError): void {
    console.log();
    
    // Error header
    console.log(statusMessage('error', error.title));
    console.log(BRAND_COLORS.muted(`Error Code: ${error.code}`));
    console.log();
    
    // Main message
    console.log(BRAND_COLORS.error(error.message));
    
    // Cause if available
    if (error.cause) {
      console.log();
      console.log(BRAND_COLORS.muted('Cause:'));
      console.log(`  ${error.cause}`);
    }
    
    // Suggestions
    if (error.suggestions.length > 0) {
      console.log();
      console.log(BRAND_COLORS.accent('💡 Suggestions:'));
      error.suggestions.forEach((suggestion, index) => {
        console.log(`  ${index + 1}. ${suggestion}`);
      });
    }
    
    // Technical details in verbose mode
    if (this.verbose && error.technicalDetails) {
      console.log();
      console.log(BRAND_COLORS.muted('Technical Details:'));
      Object.entries(error.technicalDetails).forEach(([key, value]) => {
        console.log(`  ${key}: ${JSON.stringify(value, null, 2)}`);
      });
    }
    
    // Documentation link
    if (error.documentationUrl) {
      console.log();
      console.log(BRAND_COLORS.info(`📚 Documentation: ${error.documentationUrl}`));
    }
    
    // Debug info
    if (this.debugMode) {
      console.log();
      console.log(BRAND_COLORS.muted('Debug Information:'));
      console.log(`  Stack Trace:`);
      console.log(error.stack?.split('\n').map(line => `    ${line}`).join('\n'));
    }
    
    console.log();
  }

  /**
   * Display a generic error with basic formatting
   */
  private displayGenericError(error: Error): void {
    console.log();
    console.log(statusMessage('error', 'Unexpected Error'));
    console.log(BRAND_COLORS.error(error.message));
    
    if (this.debugMode && error.stack) {
      console.log();
      console.log(BRAND_COLORS.muted('Stack Trace:'));
      console.log(error.stack.split('\n').map(line => `  ${line}`).join('\n'));
    }
    
    console.log();
    console.log(BRAND_COLORS.muted('If this error persists, please report it at:'));
    console.log(BRAND_COLORS.info('https://github.com/Dexploarer/PoD-Protocol/issues'));
    console.log();
  }

  /**
   * Create a PodError from an error code
   */
  public static createError(
    code: ErrorCode, 
    overrides: Partial<ErrorDetails> = {}
  ): PodError {
    const template = ERROR_TEMPLATES[code];
    if (!template) {
      throw new Error(`Unknown error code: ${code}`);
    }

    return new PodError({
      code,
      ...template,
      ...overrides,
    });
  }

  /**
   * Wrap async operations with error handling
   */
  public async safeExecute<T>(
    operation: () => Promise<T>,
    errorCode: ErrorCode,
    errorOverrides: Partial<ErrorDetails> = {}
  ): Promise<T> {
    try {
      return await operation();
    } catch (error: any) {
      const podError = EnhancedErrorHandler.createError(errorCode, {
        cause: error.message,
        technicalDetails: {
          originalError: error.name,
          timestamp: new Date().toISOString(),
        },
        ...errorOverrides,
      });
      
      this.handleError(podError);
      throw podError; // This won't be reached due to process.exit
    }
  }

  /**
   * Display a warning message
   */
  public displayWarning(message: string, details?: string): void {
    console.log(statusMessage('warning', message, details));
  }

  /**
   * Display a success message
   */
  public displaySuccess(message: string, details?: string): void {
    console.log(statusMessage('success', message, details));
  }

  /**
   * Display an info message
   */
  public displayInfo(message: string, details?: string): void {
    console.log(statusMessage('info', message, details));
  }
}

/**
 * Global error handler instance
 */
export const errorHandler = new EnhancedErrorHandler();

/**
 * Convenience function to create common errors
 */
export const createError = EnhancedErrorHandler.createError;<|MERGE_RESOLUTION|>--- conflicted
+++ resolved
@@ -224,8 +224,6 @@
   private debugMode: boolean = false;
   private exitOnError: boolean = true;
 
-<<<<<<< HEAD
-=======
   /**
    * Creates an instance of EnhancedErrorHandler.
    * @param {object} [options={}] - Configuration options for the error handler.
@@ -233,7 +231,6 @@
    * @param {boolean} [options.debug=false] - If true, enables debug mode for more detailed error information.
    * @param {boolean} [options.exitOnError=true] - If true, the process will exit upon encountering an error.
    */
->>>>>>> 151f3852
   constructor(options: { verbose?: boolean; debug?: boolean; exitOnError?: boolean } = {}) {
     this.verbose = options.verbose || false;
     this.debugMode = options.debug || false;
