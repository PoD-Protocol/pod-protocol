--- conflicted
+++ resolved
@@ -31,12 +31,8 @@
   "dependencies": {
     "@pod-com/sdk": "file:../sdk",
     "@solana/web3.js": "^1.95.4",
-<<<<<<< HEAD
     "commander": "^14.0.0",
-=======
     "chalk": "^5.3.0",
-    "commander": "^12.1.0",
->>>>>>> edb151d4
     "inquirer": "^12.0.0",
     "ora": "^8.1.1",
     "qrcode-terminal": "^0.12.0",
